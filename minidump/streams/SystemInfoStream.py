#!/usr/bin/env python3
#
# Author:
#  Tamas Jos (@skelsec)
#

import io
import enum
import logging
from minidump.common_structs import *

# https://msdn.microsoft.com/en-us/library/windows/desktop/ms680396(v=vs.85).aspx
class PROCESSOR_ARCHITECTURE(enum.Enum):
	AMD64 = 9 #x64 (AMD or Intel)
	ARM = 5 #ARM
	IA64 = 6 #Intel Itanium
	INTEL = 0 #x86
	AARCH64 = 0x8003 #ARM64
	UNKNOWN = 0xffff #Unknown processor
# https://msdn.microsoft.com/en-us/library/windows/desktop/ms680396(v=vs.85).aspx
class PROCESSOR_LEVEL(enum.Enum):
	INTEL_80386 = 3
	INTEL_80486 = 4
	INTEL_PENTIUM = 5
	INTEL_PENTIUM_PRO = 6 #or Pentium II
# https://msdn.microsoft.com/en-us/library/windows/desktop/ms680396(v=vs.85).aspx
class PRODUCT_TYPE(enum.Enum):
	VER_UNIDENTIFIED_PRODUCT 	= 0x0000000 # Crashpad des not set ProductType value on non-Windows systems
	VER_NT_WORKSTATION 			= 0x0000001 # The system is running Windows XP, Windows Vista, Windows 7, or Windows 8.
	VER_NT_DOMAIN_CONTROLLER 	= 0x0000002 # The system is a domain controller.
	VER_NT_SERVER 				= 0x0000003 # The system is a server.

# https://msdn.microsoft.com/en-us/library/windows/desktop/ms680396(v=vs.85).aspx
class PLATFORM_ID(enum.Enum):
	VER_PLATFORM_WIN32s = 0 #Not supported
	VER_PLATFORM_WIN32_WINDOWS = 1 #Not supported.
	VER_PLATFORM_WIN32_NT = 2 #The operating system platform is Windows.

	# source : https://github.com/chromium/crashpad/blob/4b05be4265c0ffacfce26d7db7644ffbf9037696/minidump/minidump_extensions.h#L239
	VER_PLATFORM_CRASHPAD_MAC       = 0x8101
	VER_PLATFORM_CRASHPAD_IOS       = 0x8102
	VER_PLATFORM_CRASHPAD_LINUX 	= 0x8201
	VER_PLATFORM_CRASHPAD_SOLARIS 	= 0x8202
	VER_PLATFORM_CRASHPAD_ANDROID 	= 0x8203
	VER_PLATFORM_CRASHPAD_PS3       = 0x8204
	VER_PLATFORM_CRASHPAD_NACL      = 0x8205
	VER_PLATFORM_CRASHPAD_FUSCHIA 	= 0x8206
	VER_PLATFORM_CRASHPAD_UNKNOWN 	= 0xffffffff

# https://msdn.microsoft.com/en-us/library/windows/desktop/ms680396(v=vs.85).aspx
class SUITE_MASK(enum.IntFlag):
	VER_SUITE_BACKOFFICE = 0x00000004 #Microsoft BackOffice components are installed.
	VER_SUITE_BLADE = 0x00000400 #Windows Server 2003, Web Edition is installed.
	VER_SUITE_COMPUTE_SERVER = 0x00004000 #Windows Server 2003, Compute Cluster Edition is installed.
	VER_SUITE_DATACENTER = 0x00000080 #Windows Server 2008 R2 Datacenter, Windows Server 2008 Datacenter, or Windows Server 2003, Datacenter Edition is installed.
	VER_SUITE_ENTERPRISE = 0x00000002 #Windows Server 2008 R2 Enterprise, Windows Server 2008 Enterprise, or Windows Server 2003, Enterprise Edition is installed.
	VER_SUITE_EMBEDDEDNT = 0x00000040 #Windows Embedded is installed.
	VER_SUITE_PERSONAL = 0x00000200 #Windows XP Home Edition is installed.
	VER_SUITE_SINGLEUSERTS = 0x00000100 #Remote Desktop is supported, but only one interactive session is supported. This value is set unless the system is running in application server mode.
	VER_SUITE_SMALLBUSINESS = 0x00000001 #Microsoft Small Business Server was once installed on the system, but may have been upgraded to another version of Windows.
	VER_SUITE_SMALLBUSINESS_RESTRICTED = 0x00000020 #Microsoft Small Business Server is installed with the restrictive client license in force.
	VER_SUITE_STORAGE_SERVER = 0x00002000 #Windows Storage Server is installed.
	VER_SUITE_TERMINAL = 0x00000010 # Terminal Services is installed. This value is always set. If VER_SUITE_TERMINAL is set but VER_SUITE_SINGLEUSERTS is not set, the system is running in application server mode.


# https://msdn.microsoft.com/en-us/library/windows/desktop/ms680396(v=vs.85).aspx
class MINIDUMP_SYSTEM_INFO:
	def __init__(self):
		self.ProcessorArchitecture = None
		self.ProcessorLevel = None
		self.ProcessorRevision = None
		self.Reserved0 = 0
		self.NumberOfProcessors = None
		self.ProductType = None
		self.MajorVersion = None
		self.MinorVersion = None
		self.BuildNumber = None
		self.PlatformId = None
		self.CSDVersionRva = None
		self.Reserved1 = 0
		self.SuiteMask = None
		self.Reserved2 = 0
		self.VendorId = []
		self.VersionInformation = None
		self.FeatureInformation = None
		self.AMDExtendedCpuFeatures = None
		self.ProcessorFeatures = []

		#for wrtier
		self.CSDVersion = None

	def to_buffer(self, buffer):
		#buff => DirectoryBuffer
		start = buffer.tell()
		buffer.write(self.ProcessorArchitecture.value.to_bytes(2, byteorder = 'little', signed = False))
		buffer.write(self.ProcessorLevel.to_bytes(2, byteorder = 'little', signed = False))
		buffer.write(self.ProcessorRevision.to_bytes(2, byteorder = 'little', signed = False))
		#buffer.write(self.Reserved0.to_bytes(2, byteorder = 'little', signed = False)) ### RESERVED 0 in parsing there is no such thing :/// ???? 
		buffer.write(self.NumberOfProcessors.to_bytes(1, byteorder = 'little', signed = False))
		buffer.write(self.ProductType.value.to_bytes(1, byteorder = 'little', signed = False))
		buffer.write(self.MajorVersion.to_bytes(4, byteorder = 'little', signed = False))
		buffer.write(self.MinorVersion.to_bytes(4, byteorder = 'little', signed = False))
		buffer.write(self.BuildNumber.to_bytes(4, byteorder = 'little', signed = False))
		buffer.write(self.PlatformId.to_bytes(4, byteorder = 'little', signed = False))

		if self.CSDVersion is not None:
			buffer.write_rva(self.CSDVersion.to_bytes())
		else:
			buffer.write(b'\x00'*4)
		buffer.write(self.SuiteMask.to_bytes(2, byteorder = 'little', signed = False))
		buffer.write(self.Reserved2.to_bytes(2, byteorder = 'little', signed = False))
		#32
		if self.ProcessorArchitecture == PROCESSOR_ARCHITECTURE.INTEL:
			for vid in self.VendorId:
				buffer.write(vid.to_bytes(4, byteorder = 'little', signed = False))
			buffer.write(self.VersionInformation.to_bytes(4, byteorder = 'little', signed = False))
			buffer.write(self.FeatureInformation.to_bytes(4, byteorder = 'little', signed = False))
			buffer.write(self.AMDExtendedCpuFeatures.to_bytes(4, byteorder = 'little', signed = False))
		else:
			for pf in self.ProcessorFeatures:
<<<<<<< HEAD
				buffer.write(pf.to_bytes(8, byteorder = 'little', signed = False))

		#FIXME this should never be happening if the parsing was totally correct :()
		if buffer.tell() - start < 0x38:
			buffer.write(b'\x00' * (0x38 - (buffer.tell() - start)))

		
=======
				t += pf.to_bytes(8, byteorder = 'little', signed = False)

		if data_buffer is None:
			return t
		else:
			data_buffer.write(t)

>>>>>>> 4945b101
	@staticmethod
	def parse(buff):
		msi = MINIDUMP_SYSTEM_INFO()
		msi.ProcessorArchitecture = PROCESSOR_ARCHITECTURE(int.from_bytes(buff.read(2), byteorder = 'little', signed = False))
		msi.ProcessorLevel = int.from_bytes(buff.read(2), byteorder = 'little', signed = False)
		msi.ProcessorRevision = int.from_bytes(buff.read(2), byteorder = 'little', signed = False)
		#the below field is present in the documentation from MSDN, however is not present in the actual dump
		#msi.Reserved0 = int.from_bytes(buff.read(2), byteorder = 'little', signed = False)
		msi.NumberOfProcessors = int.from_bytes(buff.read(1), byteorder = 'little', signed = False)
		msi.ProductType = PRODUCT_TYPE(int.from_bytes(buff.read(1), byteorder = 'little', signed = False))
		msi.MajorVersion = int.from_bytes(buff.read(4), byteorder = 'little', signed = False)
		msi.MinorVersion = int.from_bytes(buff.read(4), byteorder = 'little', signed = False)
		msi.BuildNumber = int.from_bytes(buff.read(4), byteorder = 'little', signed = False)
		msi.PlatformId = PLATFORM_ID(int.from_bytes(buff.read(4), byteorder = 'little', signed = False))
		msi.CSDVersionRva = int.from_bytes(buff.read(4), byteorder = 'little', signed = False)
		#msi.Reserved1 = int.from_bytes(buff.read(4), byteorder = 'little', signed = False)
		msi.SuiteMask = SUITE_MASK(int.from_bytes(buff.read(2), byteorder = 'little', signed = False))
		msi.Reserved2 = int.from_bytes(buff.read(2), byteorder = 'little', signed = False)
		if msi.ProcessorArchitecture == PROCESSOR_ARCHITECTURE.INTEL:
			for _ in range(3):
				msi.VendorId.append(int.from_bytes(buff.read(4), byteorder = 'little', signed = False))
			msi.VersionInformation = int.from_bytes(buff.read(4), byteorder = 'little', signed = False)
			msi.FeatureInformation = int.from_bytes(buff.read(4), byteorder = 'little', signed = False)
			msi.AMDExtendedCpuFeatures = int.from_bytes(buff.read(4), byteorder = 'little', signed = False)
		else:
			for _ in range(2):
				msi.ProcessorFeatures.append(int.from_bytes(buff.read(8), byteorder = 'little', signed = False))

		return msi

	def __str__(self):
		t = ''
		for k in self.__dict__:
			t += '%s : %s\r\n' % (k, str(self.__dict__[k]))
		return t

class MinidumpSystemInfo:
	def __init__(self):
		self.ProcessorArchitecture = None
		self.ProcessorLevel = None
		self.ProcessorRevision = None
		self.NumberOfProcessors = None
		self.ProductType = None
		self.MajorVersion = None
		self.MinorVersion = None
		self.BuildNumber = None
		self.PlatformId = None
		self.CSDVersion = None
		self.SuiteMask = None
		self.VendorId = None
		self.VersionInformation = None
		self.FeatureInformation = None
		self.AMDExtendedCpuFeatures = None
		self.ProcessorFeatures = None

		#extra
		self.OperatingSystem = None

	def guess_os(self):
		if self.MajorVersion == 10 and self.MinorVersion == 0 and self.ProductType == PRODUCT_TYPE.VER_NT_WORKSTATION:
			self.OperatingSystem = "Windows 10"
		elif self.MajorVersion == 10 and self.MinorVersion == 0 and self.ProductType != self.ProductType.VER_NT_WORKSTATION:
			self.OperatingSystem =  "Windows Server 2016 Technical Preview"
		elif self.MajorVersion == 6 and self.MinorVersion == 3 and self.ProductType == self.ProductType.VER_NT_WORKSTATION:
			self.OperatingSystem =  "Windows 8.1"
		elif self.MajorVersion == 6 and self.MinorVersion == 3 and self.ProductType != self.ProductType.VER_NT_WORKSTATION:
			self.OperatingSystem =  "Windows Server 2012 R2"
		elif self.MajorVersion == 6 and self.MinorVersion == 2 and self.ProductType == self.ProductType.VER_NT_WORKSTATION:
			self.OperatingSystem =  "Windows 8"
		elif self.MajorVersion == 6 and self.MinorVersion == 2 and self.ProductType != self.ProductType.VER_NT_WORKSTATION:
			self.OperatingSystem =  "Windows Server 2012"
		elif self.MajorVersion == 6 and self.MinorVersion == 1 and self.ProductType == self.ProductType.VER_NT_WORKSTATION:
			self.OperatingSystem =  "Windows 7"
		elif self.MajorVersion == 6 and self.MinorVersion == 1 and self.ProductType != self.ProductType.VER_NT_WORKSTATION:
			self.OperatingSystem =  "Windows Server 2008 R2"
		elif self.MajorVersion == 6 and self.MinorVersion == 0 and self.ProductType == self.ProductType.VER_NT_WORKSTATION:
			self.OperatingSystem =  "Windows Vista"
		elif self.MajorVersion == 6 and self.MinorVersion == 0 and self.ProductType != self.ProductType.VER_NT_WORKSTATION:
			self.OperatingSystem =  "Windows Server 2008"
		# Can't accurately report on Windows Server 2003/R2
		# elif (MajorVersion == 5 and MinorVersion == 2 and ProductType == self.ProductType.VER_NT_WORKSTATION)
		#	self.OperatingSystem =  "Windows Vista"
		#elif (MajorVersion == 5 and MinorVersion == 2 and ProductType != self.ProductType.VER_NT_WORKSTATION)
		#	self.OperatingSystem =  "Windows Server 2008"
		elif self.MajorVersion == 5 and self.MinorVersion == 1:
			self.OperatingSystem =  "Windows XP"
		elif self.MajorVersion == 5 and self.MinorVersion == 0:
			self.OperatingSystem =  "Windows 2000"

	@staticmethod
	def parse(dir, buff):
		t = MinidumpSystemInfo()
		buff.seek(dir.Location.Rva)
		chunk = io.BytesIO(buff.read(dir.Location.DataSize))
		print(hexdump(chunk.read()))
		chunk.seek(0,0)
		si = MINIDUMP_SYSTEM_INFO.parse(chunk)
		print(str)
		t.ProcessorArchitecture = si.ProcessorArchitecture
		t.ProcessorLevel = si.ProcessorLevel
		t.ProcessorRevision = si.ProcessorRevision
		t.NumberOfProcessors = si.NumberOfProcessors
		t.ProductType = si.ProductType
		t.MajorVersion = si.MajorVersion
		t.MinorVersion = si.MinorVersion
		t.BuildNumber = si.BuildNumber
		t.PlatformId = si.PlatformId
		if si.CSDVersionRva != 0:
			t.CSDVersion = MINIDUMP_STRING.get_from_rva(si.CSDVersionRva, buff)
		t.SuiteMask = si.SuiteMask
		t.VendorId = si.VendorId
		t.VersionInformation = si.VersionInformation
		t.FeatureInformation = si.FeatureInformation
		t.AMDExtendedCpuFeatures = si.AMDExtendedCpuFeatures
		t.ProcessorFeatures = si.ProcessorFeatures
		try:
			t.guess_os()
		except Exception as e:
			logging.log(1, 'Failed to guess OS! MajorVersion: %s MinorVersion %s BuildNumber %s ProductType: %s' % (t.MajorVersion, t.MinorVersion, t.BuildNumber, t.ProductType ))
			t.OperatingSystem = None
		return t

	@staticmethod
	async def aparse(dir, buff):
		t = MinidumpSystemInfo()
		await buff.seek(dir.Location.Rva)
		chunk_data = await buff.read(dir.Location.DataSize)
		chunk = io.BytesIO(chunk_data)
		si = MINIDUMP_SYSTEM_INFO.parse(chunk)
		t.ProcessorArchitecture = si.ProcessorArchitecture
		t.ProcessorLevel = si.ProcessorLevel
		t.ProcessorRevision = si.ProcessorRevision
		t.NumberOfProcessors = si.NumberOfProcessors
		t.ProductType = si.ProductType
		t.MajorVersion = si.MajorVersion
		t.MinorVersion = si.MinorVersion
		t.BuildNumber = si.BuildNumber
		t.PlatformId = si.PlatformId
		t.CSDVersion = await MINIDUMP_STRING.aget_from_rva(si.CSDVersionRva, buff)
		t.SuiteMask = si.SuiteMask
		t.VendorId = si.VendorId
		t.VersionInformation = si.VersionInformation
		t.FeatureInformation = si.FeatureInformation
		t.AMDExtendedCpuFeatures = si.AMDExtendedCpuFeatures
		t.ProcessorFeatures = si.ProcessorFeatures
		try:
			t.guess_os()
		except Exception as e:
			logging.log(1, 'Failed to guess OS! MajorVersion: %s MinorVersion %s BuildNumber %s ProductType: %s' % (t.MajorVersion, t.MinorVersion, t.BuildNumber, t.ProductType ))
			t.OperatingSystem = None
		return t


	def __str__(self):
		t = '== System Info ==\n'
		t += 'ProcessorArchitecture %s\n' % self.ProcessorArchitecture
		t += 'OperatingSystem -guess- %s\n' % self.OperatingSystem
		t += 'ProcessorLevel %s\n' % self.ProcessorLevel
		t += 'ProcessorRevision %s\n' % hex(self.ProcessorRevision)
		t += 'NumberOfProcessors %s\n' % self.NumberOfProcessors
		t += 'ProductType %s\n' % self.ProductType
		t += 'MajorVersion %s\n' % self.MajorVersion
		t += 'MinorVersion %s\n' % self.MinorVersion
		t += 'BuildNumber %s\n' % self.BuildNumber
		t += 'PlatformId %s\n' % self.PlatformId
		t += 'CSDVersion: %s\n' % self.CSDVersion
		t += 'SuiteMask %s\n' % self.SuiteMask
		t += 'VendorId %s\n' % ' '.join( [hex(x) for x in self.VendorId] )
		t += 'VersionInformation %s\n' % self.VersionInformation
		t += 'FeatureInformation %s\n' % self.FeatureInformation
		t += 'AMDExtendedCpuFeatures %s\n' % self.AMDExtendedCpuFeatures
		t += 'ProcessorFeatures %s\n' % ' '.join( [hex(x) for x in self.ProcessorFeatures] )

		return t<|MERGE_RESOLUTION|>--- conflicted
+++ resolved
@@ -118,15 +118,6 @@
 			buffer.write(self.AMDExtendedCpuFeatures.to_bytes(4, byteorder = 'little', signed = False))
 		else:
 			for pf in self.ProcessorFeatures:
-<<<<<<< HEAD
-				buffer.write(pf.to_bytes(8, byteorder = 'little', signed = False))
-
-		#FIXME this should never be happening if the parsing was totally correct :()
-		if buffer.tell() - start < 0x38:
-			buffer.write(b'\x00' * (0x38 - (buffer.tell() - start)))
-
-		
-=======
 				t += pf.to_bytes(8, byteorder = 'little', signed = False)
 
 		if data_buffer is None:
@@ -134,7 +125,6 @@
 		else:
 			data_buffer.write(t)
 
->>>>>>> 4945b101
 	@staticmethod
 	def parse(buff):
 		msi = MINIDUMP_SYSTEM_INFO()
